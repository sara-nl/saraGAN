import argparse
import numpy as np
import os
import tensorflow as tf
import horovod.tensorflow as hvd
import time
import random
from metrics import (get_fid_for_volumes, inception_activations, get_swd_for_volumes,
                     get_normalized_root_mse, get_mean_squared_error, get_psnr, get_ssim)
from dataset import NumpyDataset
from utils import count_parameters, image_grid, parse_tuple
from mpi4py import MPI
import nvgpu
import psutil
import subprocess
import os
import importlib

from tensorflow.data.experimental import AUTOTUNE


def main(args, config):

    if args.horovod:
        verbose = hvd.rank() == 0
        global_size = hvd.size()
    else:
        verbose = True
        global_size = 1

    timestamp = time.strftime("%Y-%m-%d_%H:%M:%S", time.gmtime())
    logdir = os.path.join(os.path.dirname(os.path.abspath(__file__)), 'runs', args.architecture, timestamp)

    if verbose:
        writer = tf.summary.FileWriter(logdir=logdir)
        print("Arguments passed:")
        print(args)
        print(f"Saving files to {logdir}")

    else:
        writer = None

    final_shape = parse_tuple(args.final_shape)
    final_resolution = final_shape[-1]
    num_phases = int(np.log2(final_resolution) - 1)

    var_list = None
    global_step = 0

    for phase in range(1, num_phases + 1):

        tf.reset_default_graph()
        # Get Dataset.
        size = 2 * 2 ** phase
        data_path = os.path.join(args.dataset_path, f'{size}x{size}/')
        npy_data = NumpyDataset(data_path, args.scratch_path, copy_files=hvd.local_rank() == 0)
        dataset = tf.data.Dataset.from_generator(npy_data.__iter__, npy_data.dtype, npy_data.shape)

        # Get DataLoader
        batch_size = max(1, args.max_batch_size // ((2 ** (phase - 1)) * global_size))
        assert batch_size * global_size <= 128

        if verbose:
            print(f"Using local batch size of {batch_size} and global batch size of {batch_size * global_size}")

        if args.horovod:
            dataset.shard(hvd.size(), hvd.rank())

        # Lay out the graph.
        real_image_input = dataset. \
            shuffle(len(npy_data)). \
            batch(batch_size, drop_remainder=True). \
            map(lambda x: tf.cast(x, tf.float32) / 1024 - 1, num_parallel_calls=AUTOTUNE). \
            prefetch(AUTOTUNE). \
            repeat(). \
            make_one_shot_iterator(). \
            get_next()

        real_image_input = real_image_input + tf.random.normal(tf.shape(real_image_input)) * .01

        with tf.variable_scope('alpha'):
            alpha = tf.Variable(1, name='alpha', dtype=tf.float32)
            # Alpha init
            init_alpha = alpha.assign(1)

            # Specify alpha update op for mixing phase.
            num_steps = args.mixing_nimg // (batch_size * global_size)
            alpha_update = 1 / num_steps
            # noinspection PyTypeChecker
            update_alpha = alpha.assign(tf.maximum(alpha - alpha_update, 0))

        zdim_base = max(1, final_shape[1] // (2 ** (num_phases - 1)))
        base_shape = (1, zdim_base, 4, 4)

        z = tf.random.normal(shape=[tf.shape(real_image_input)[0], args.latent_dim])
        gen_sample = generator(z, alpha, phase, num_phases,
                               args.base_dim, base_shape, activation=args.activation,
                               param=args.leakiness)

        # Discriminator Training
        disc_fake_d = discriminator(tf.stop_gradient(gen_sample), alpha, phase, num_phases,
                                    args.base_dim, args.latent_dim, activation=args.activation, param=args.leakiness)
        disc_real = discriminator(real_image_input, alpha, phase, num_phases,
                                  args.base_dim, args.latent_dim, activation=args.activation, param=args.leakiness, is_reuse=True)

        gamma = tf.random_uniform(shape=[tf.shape(real_image_input)[0], 1, 1, 1, 1], minval=0., maxval=1.)
        interpolates = gamma * real_image_input + (1 - gamma) * tf.stop_gradient(gen_sample)
        gradients = tf.gradients(discriminator(interpolates, alpha, phase,
                                               num_phases, args.base_dim, args.latent_dim,
                                               is_reuse=True, activation=args.activation,
                                               param=args.leakiness), [interpolates])[0]
        slopes = tf.sqrt(tf.reduce_sum(tf.square(gradients), reduction_indices=(1, 2, 3, 4)))

        # Generator training.
        disc_fake_g = discriminator(gen_sample, alpha, phase, num_phases, args.base_dim, args.latent_dim,
                                    activation=args.activation, param=args.leakiness, is_reuse=True)

        if args.loss_fn == 'wgan':
            gradient_penalty = (slopes - 1) ** 2
            gp_loss = args.gp_weight * gradient_penalty
            disc_loss = disc_fake_d - disc_real
            drift_loss = 1e-3 * disc_real ** 2
            disc_loss = tf.reduce_mean(disc_loss + gp_loss + drift_loss)
            gen_loss = -tf.reduce_mean(disc_fake_g)

        elif args.loss_fn == 'logistic':
            gradient_penalty = tf.reduce_mean(slopes ** 2)
            gp_loss = args.gp_weight * gradient_penalty
            disc_loss = tf.reduce_mean(tf.nn.softplus(disc_fake_d)) + tf.reduce_mean(
                tf.nn.softplus(-disc_real))
            # disc_loss = -(tf.reduce_mean(tf.math.log_sigmoid(disc_real)) + tf.reduce_mean(
            # tf.math.log(1 - tf.math.sigmoid(disc_fake_d))))
            disc_loss += gp_loss
            gen_loss = tf.reduce_mean(tf.nn.softplus(-disc_fake_g))

        else:
            raise ValueError(f"Unknown loss function: {args.loss_fn}")

        if verbose:
            print(f"Generator parameters: {count_parameters('generator')}")
            print(f"Discriminator parameters:: {count_parameters('discriminator')}")
        gen_vars = tf.get_collection(tf.GraphKeys.TRAINABLE_VARIABLES, scope='generator')
        disc_vars = tf.get_collection(tf.GraphKeys.TRAINABLE_VARIABLES, scope='discriminator')

        # Build Optimizers
        with tf.variable_scope('optim_ops'):
            g_lr = args.learning_rate
            d_lr = args.learning_rate

            if args.horovod:
                if args.g_scaling == 'sqrt':
                    g_lr = g_lr * np.sqrt(hvd.size())
                elif args.g_scaling == 'linear':
                    g_lr = g_lr * hvd.size()
                elif args.g_scaling == 'none':
                    pass
                else:
                    raise ValueError(args.g_scaling)

                if args.d_scaling == 'sqrt':
                    d_lr = d_lr * np.sqrt(hvd.size())
                elif args.d_scaling == 'linear':
                    d_lr = d_lr * hvd.size()
                elif args.d_scaling == 'none':
                    pass
                else:
                    raise ValueError(args.d_scaling)

            optimizer_gen = tf.train.AdamOptimizer(learning_rate=g_lr, beta1=args.beta1, beta2=args.beta2)
            optimizer_disc = tf.train.AdamOptimizer(learning_rate=d_lr, beta1=args.beta1, beta2=args.beta2)

            if args.horovod:
                optimizer_gen = hvd.DistributedOptimizer(optimizer_gen)
                optimizer_disc = hvd.DistributedOptimizer(optimizer_disc)

            g_gradients = optimizer_gen.compute_gradients(gen_loss, var_list=gen_vars)
            d_gradients = optimizer_disc.compute_gradients(disc_loss, var_list=disc_vars)

            g_norms = tf.stack([tf.norm(grad) for grad, var in g_gradients if grad is not None])
            max_g_norm = tf.reduce_max(g_norms)
            d_norms = tf.stack([tf.norm(grad) for grad, var in d_gradients if grad is not None])
            max_d_norm = tf.reduce_max(d_norms)

            # 128 is very large. Might want to clip lower, keep track of max norms in Tensorboard.
            g_clipped_grads = [(tf.clip_by_norm(grad, clip_norm=128), var) for grad, var in g_gradients]
            d_clipped_grads = [(tf.clip_by_norm(grad, clip_norm=128), var) for grad, var in d_gradients]

            train_gen = optimizer_gen.apply_gradients(g_clipped_grads)
            train_disc = optimizer_disc.apply_gradients(d_clipped_grads)

            # # Create training operations
            # train_gen = optimizer_gen.minimize(gen_loss, var_list=gen_vars)
            # train_disc = optimizer_disc.minimize(disc_loss, var_list=disc_vars)

            ema = tf.train.ExponentialMovingAverage(decay=args.ema_beta)
            ema_op = ema.apply(gen_vars)
            # Transfer EMA values to original variables
            ema_update_weights = tf.group(
                [tf.assign(var, ema.average(var)) for var in gen_vars])

            if args.calc_metrics:
                inception_images = tf.compat.v1.placeholder(tf.float32, [None, 3, None, None])
                activations = inception_activations(inception_images)

        with tf.name_scope('summaries'):
            # Summaries
            tf.summary.scalar('d_loss', disc_loss)
            tf.summary.scalar('g_loss', gen_loss)
            tf.summary.scalar('gp', tf.reduce_mean(gp_loss))

            if args.loss_fn == 'logistic':
                tf.summary.scalar('convergence', (-1/2) * (disc_loss / gen_loss)

            tf.summary.scalar('max_g_grad_norm', max_g_norm)
            tf.summary.scalar('max_d_grad_norm', max_d_norm)

            real_image_grid = tf.transpose(real_image_input[0], (1, 2, 3, 0))
            shape = real_image_grid.get_shape().as_list()
            grid_cols = int(2 ** np.floor(np.log(np.sqrt(shape[0])) / np.log(2)))
            grid_rows = shape[0] // grid_cols
            grid_shape = [grid_rows, grid_cols]
            real_image_grid = image_grid(real_image_grid, grid_shape, image_shape=shape[1:3],
                                         num_channels=shape[-1])

            fake_image_grid = tf.transpose(gen_sample[0], (1, 2, 3, 0))
            fake_image_grid = image_grid(fake_image_grid, grid_shape, image_shape=shape[1:3],
                                         num_channels=shape[-1])

            tf.summary.image('real_image', real_image_grid)
            tf.summary.image('fake_image', fake_image_grid)

            tf.summary.scalar('fake_image_min', tf.math.reduce_min(gen_sample))
            tf.summary.scalar('fake_image_max', tf.math.reduce_max(gen_sample))

            tf.summary.scalar('real_image_min', tf.math.reduce_min(real_image_input[0]))
            tf.summary.scalar('real_image_max', tf.math.reduce_max(real_image_input[0]))
            tf.summary.scalar('alpha', alpha)

            tf.summary.scalar('g_lr', g_lr)
            tf.summary.scalar('d_lr', d_lr)

            merged_summaries = tf.summary.merge_all()

        with tf.Session(config=config) as sess:

            sess.run(tf.global_variables_initializer())

            if var_list is not None and phase > args.starting_phase:
                var_names = [v.name for v in var_list]
                trainable_variable_names = [v.name for v in tf.trainable_variables()]
                load_vars = [sess.graph.get_tensor_by_name(n) for n in var_names if n in trainable_variable_names]
                saver = tf.train.Saver(load_vars)
                if verbose:
                    print(f"Restoring session with {var_names} variables.")
                saver.restore(sess, os.path.join(logdir, f'model_{phase - 1}'))

            elif var_list is not None and args.continue_path and phase == args.starting_phase:
                var_names = [v.name for v in var_list]
                trainable_variable_names = [v.name for v in tf.trainable_variables()]
                load_vars = [sess.graph.get_tensor_by_name(n) for n in var_names if n in trainable_variable_names]
                saver = tf.train.Saver(load_vars)
                if verbose:
                    print(f"Restoring session with {var_names} variables.")
                saver.restore(sess, os.path.join(args.continue_path))

            var_list = gen_vars + disc_vars

            if phase < args.starting_phase:
                continue

            if phase == args.starting_phase:
                sess.run(alpha.assign(args.starting_alpha))
            else:
                sess.run(init_alpha)

            if verbose:
                print(f"Begin mixing epochs in phase {phase}")
            if args.horovod:
                sess.run(hvd.broadcast_global_variables(0))

            local_step = 0
            while True:
                start = time.time()
                if local_step % 2048 == 0 and local_step > 1:
                    sess.run(ema_update_weights)
                    if args.horovod:
                        # Broadcast variables every 1024 gradient steps.
                        sess.run(hvd.broadcast_global_variables(0))
                    saver = tf.train.Saver(var_list)
                    if verbose:
                        saver.save(sess, os.path.join(logdir, f'model_{phase}_ckpt_{global_step}'))

                _, _, summary, d_loss, g_loss = sess.run(
                     [train_gen, train_disc, merged_summaries,
                      disc_loss, gen_loss])
                global_step += batch_size * global_size
                local_step += 1

                end = time.time()
                img_s = global_size * batch_size / (end - start)
                if verbose:
                    writer.add_summary(summary, global_step)
                    writer.add_summary(tf.Summary(value=[tf.Summary.Value(tag='img_s', simple_value=img_s)]),
                                       global_step)

                    print(f"Step {global_step:09} \t"
                          f"img/s {img_s:.2f} \t "
                          f"d_loss {d_loss:.4f} \t "
                          f"g_loss {g_loss:.4f} \t "
                          f"alpha {alpha.eval():.2f}")

                if global_step >= (phase - args.starting_phase) * (args.mixing_nimg + args.stabilizing_nimg) \
                        + args.mixing_nimg:
                    break

                sess.run(update_alpha)
                sess.run(ema_op)

                assert alpha.eval() >= 0

            if verbose:
                print(f"Begin stabilizing epochs in phase {phase}")

            sess.run(alpha.assign(0))

            while True:
                start = time.time()
                assert alpha.eval() == 0
                # Broadcast variables every 1024 gradient steps.
                if local_step % 1024 == 0 and local_step > 0:

                    sess.run(ema_update_weights)
                    if args.horovod:
                        sess.run(hvd.broadcast_global_variables(0))
                    saver = tf.train.Saver(var_list)
                    if verbose:
                        saver.save(sess, os.path.join(logdir, f'model_{phase}_ckpt_{global_step}'))

                _, _, summary, d_loss, g_loss = sess.run(
                     [train_gen, train_disc, merged_summaries,
                      disc_loss, gen_loss])

                global_step += batch_size * global_size
                local_step += 1

                end = time.time()
                img_s = global_size * batch_size / (end - start)
                if verbose:
                    writer.add_summary(tf.Summary(value=[tf.Summary.Value(tag='img_s', simple_value=img_s)]),
                                       global_step)
                    writer.add_summary(summary, global_step)

                    print(f"Step {global_step:09} \t"
                          f"img/s {img_s:.2f} \t "
                          f"d_loss {d_loss:.4f} \t "
                          f"g_loss {g_loss:.4f} \t "
                          f"alpha {alpha.eval():.2f}")

                sess.run(ema_op)

                if global_step >= (phase - args.starting_phase + 1) * (args.stabilizing_nimg + args.mixing_nimg):
                    # if verbose:
                    #     run_metadata = tf.RunMetadata()
                    #     opts = tf.profiler.ProfileOptionBuilder.float_operation()
                    #     g = tf.get_default_graph()
                    #     flops = tf.profiler.profile(g, run_meta=run_metadata, cmd='op', options=opts)
                    #     writer.add_summary(tf.Summary(value=[tf.Summary.Value(tag='graph_flops',
                    #                                                           simple_value=flops.total_float_ops)]),
                    #                        global_step)
                    #
                    #     # Print memory info.
                    #     try:
                    #         print(nvgpu.gpu_info())
                    #     except subprocess.CalledProcessError:
                    #         pid = os.getpid()
                    #         py = psutil.Process(pid)
                    #         print(f"CPU Percent: {py.cpu_percent()}")
                    #         print(f"Memory info: {py.memory_info()}")

                    break

            # Calculate metrics.
            calc_swds: bool = size >= 16
            print(npy_data.shape)
            calc_ssims: bool = min(npy_data.shape[1:]) >= 32

            if args.calc_metrics:
                fids_local = []
                swds_local = []
                psnrs_local = []
                mses_local = []
                nrmses_local = []
                ssims_local = []

                counter = 0
                while True:
                    if args.horovod:
                        start_loc = counter + hvd.rank() * batch_size
                    else:
                        start_loc = 0
                    real_batch = np.stack([npy_data[i] for i in range(start_loc, start_loc + batch_size)])
                    real_batch = real_batch.astype(np.int16) - 1024
                    fake_batch = sess.run(gen_sample).astype(np.float32)

                    # Turn fake batch into HUs and clip to training range.
                    fake_batch = (np.clip(fake_batch, -1, 2) * 1024).astype(np.int16)

                    if verbose:
                        print('real min, max', real_batch.min(), real_batch.max())
                        print('fake min, max', fake_batch.min(), fake_batch.max())
                    
                    fid_normalization = lambda x: (256 * (((x / 1024) + 1) / 3)).astype(np.int16)

                    fids_local.append(get_fid_for_volumes(sess, activations, inception_images, real_batch, fake_batch, normalize_op=fid_normalization))
                    if calc_swds:
                        swds = get_swd_for_volumes(real_batch, fake_batch)
                        swds_local.append(swds)

                    psnr = get_psnr(real_batch, fake_batch)
                    if calc_ssims:
                        ssim = get_ssim(real_batch, fake_batch)
                        ssims_local.append(ssim)
                    mse = get_mean_squared_error(real_batch, fake_batch)
                    nrmse = get_normalized_root_mse(real_batch, fake_batch)

                    psnrs_local.append(psnr)
                    mses_local.append(mse)
                    nrmses_local.append(nrmse)

                    if args.horovod:
                        counter = counter + global_size * batch_size
                    else:
                        counter += batch_size

                    if counter >= args.num_metric_samples:
                        break

                fid_local = np.mean(fids_local)
                psnr_local = np.mean(psnrs_local)
                ssim_local = np.mean(ssims_local)
                mse_local = np.mean(mses_local)
                nrmse_local = np.mean(nrmses_local)

                if args.horovod:
                    fid = MPI.COMM_WORLD.allreduce(fid_local, op=MPI.SUM) / hvd.size()
                    psnr = MPI.COMM_WORLD.allreduce(psnr_local, op=MPI.SUM) / hvd.size()
                    ssim = MPI.COMM_WORLD.allreduce(ssim_local, op=MPI.SUM) / hvd.size()
                    mse = MPI.COMM_WORLD.allreduce(mse_local, op=MPI.SUM) / hvd.size()
                    nrmse = MPI.COMM_WORLD.allreduce(nrmse_local, op=MPI.SUM) / hvd.size()
                else:
                    fid = fid_local
                    psnr = psnr_local
                    ssim = ssim_local
                    mse = mse_local
                    nrmse = nrmse_local

                if calc_swds:
                    swds_local = np.array(swds_local)
                    # Average over batches
                    swds_local = swds_local.mean(axis=0)
                    if args.horovod:
                        swds = MPI.COMM_WORLD.allreduce(swds_local, op=MPI.SUM) / hvd.size()
                    else:
                        swds = swds_local

                if calc_ssims:
                    ssims_local = np.array(ssims_local)
                    # Average over batches
                    ssims_local = ssims_local.mean(axis=0)
                    if args.horovod:
                        ssims = MPI.COMM_WORLD.allreduce(ssims_local, op=MPI.SUM) / hvd.size()
                    else:
                        ssims = ssims_local


                if verbose:
                    print(f"FID: {fid:.4f}")
                    writer.add_summary(tf.Summary(value=[tf.Summary.Value(tag='fid',
                                                                          simple_value=fid)]),
                                       global_step)

                    print(f"PSNR: {psnr:.4f}")
                    writer.add_summary(tf.Summary(value=[tf.Summary.Value(tag='psnr',
                                                                          simple_value=psnr)]),
                                       global_step)

                    print(f"SSIM: {fid:.4f}")
                    writer.add_summary(tf.Summary(value=[tf.Summary.Value(tag='ssim',
                                                                          simple_value=ssim)]),
                                       global_step)

                    print(f"MSE: {mse:.4f}")
                    writer.add_summary(tf.Summary(value=[tf.Summary.Value(tag='mse',
                                                                          simple_value=mse)]),
                                       global_step)

                    print(f"Normalized Root MSE: {nrmse:.4f}")
                    writer.add_summary(tf.Summary(value=[tf.Summary.Value(tag='nrmse',
                                                                          simple_value=nrmse)]),
                                       global_step)

                    if calc_swds:
                        print(f"SWDS: {swds}")
                        for i in range(len(swds))[:-1]:
                            lod = 16 * 2 ** i
                            writer.add_summary(tf.Summary(value=[tf.Summary.Value(tag=f'swd_{lod}',
                                                                                  simple_value=swds[
                                                                                      i])]),
                                               global_step)
                        writer.add_summary(tf.Summary(value=[tf.Summary.Value(tag=f'swd_mean',
                                                                              simple_value=swds[
                                                                                  -1])]), global_step)
                    if calc_ssims:
                        print(f"SWDS: {ssims}")
                        for i in range(len(ssims))[:-1]:
                            lod = 16 * 2 ** i
                            writer.add_summary(tf.Summary(value=[tf.Summary.Value(tag=f'swd_{lod}',
                                                                                  simple_value=ssims[
                                                                                      i])]),
                                               global_step)
                        writer.add_summary(tf.Summary(value=[tf.Summary.Value(tag=f'swd_mean',
                                                                              simple_value=ssims[
                                                                                  -1])]), global_step)

            if verbose:
                print("\n\n\n End of phase.")

                # Save Session.
                sess.run(ema_update_weights)
                saver = tf.train.Saver(var_list)
                saver.save(sess, os.path.join(logdir, f'model_{phase}'))

            if args.ending_phase:
                if phase == args.ending_phase:
                    print("Reached final phase, breaking.")
                    break


if __name__ == '__main__':
    parser = argparse.ArgumentParser()
    parser.add_argument('architecture', type=str)
    parser.add_argument('dataset_path', type=str)
    parser.add_argument('final_shape', type=str, help="'(c, z, y, x)', e.g. '(1, 64, 128, 128)'")
    parser.add_argument('--starting_phase', type=int, default=None, required=True)
    parser.add_argument('--ending_phase', type=int, default=None, required=True)
    parser.add_argument('--base_dim', type=int, default=None, required=True)
    parser.add_argument('--latent_dim', type=int, default=None, required=True)
    parser.add_argument('--scratch_path', type=str, default=None, required=True)
    parser.add_argument('--max_batch_size', type=int, default=128)
    parser.add_argument('--mixing_nimg', type=int, default=2 ** 17)
    parser.add_argument('--stabilizing_nimg', type=int, default=2 ** 17)
<<<<<<< HEAD
    parser.add_argument('--learning_rate', type=float, default=5e-4)
    parser.add_argument('--gp_center', type=float, default=0)
    parser.add_argument('--base_gp_weight', type=float, default=1)
=======
    parser.add_argument('--learning_rate', type=float, default=1e-3)
    parser.add_argument('--loss_fn', default='logistic', choices=['logistic', 'wgan'])
    parser.add_argument('--gp_weight', type=float, default=10)
>>>>>>> 7ced163e
    parser.add_argument('--activation', type=str, default='leaky_relu')
    parser.add_argument('--leakiness', type=float, default=0.2)
    parser.add_argument('--seed', type=int, default=42)
    parser.add_argument('--horovod', default=False, action='store_true')
    parser.add_argument('--calc_metrics', default=False, action='store_true')
    parser.add_argument('--g_annealing', default=1,
                        type=float, help='generator annealing rate, 1 -> no annealing.')
    parser.add_argument('--d_annealing', default=1,
                        type=float, help='discriminator annealing rate, 1 -> no annealing.')
    parser.add_argument('--num_metric_samples', type=int, default=512)
    parser.add_argument('--beta1', type=float, default=0)
    parser.add_argument('--beta2', type=float, default=0.99)
    parser.add_argument('--ema_beta', type=float, default=0.99)
    parser.add_argument('--d_scaling', default='sqrt', choices=['linear', 'sqrt', 'none'],
                        help='How to scale discriminator learning rate with horovod size.')
    parser.add_argument('--g_scaling', default='sqrt', choices=['linear', 'sqrt', 'none'],
                        help='How to scale generator learning rate with horovod size.')
    parser.add_argument('--continue_path', default=None, type=str)
    parser.add_argument('--starting_alpha', default=1, type=float)
    args = parser.parse_args()

    gopts = tf.GraphOptions(place_pruned_graph=True)
    config = tf.ConfigProto(graph_options=gopts,
                            intra_op_parallelism_threads=int(os.environ['OMP_NUM_THREADS']),
                            inter_op_parallelism_threads=2,
                            allow_soft_placement=True,
                            device_count={'CPU': int(os.environ['OMP_NUM_THREADS'])})

    config.gpu_options.allow_growth = True

    discriminator = importlib.import_module(f'networks.{args.architecture}.discriminator').discriminator
    generator = importlib.import_module(f'networks.{args.architecture}.generator').generator

    if args.horovod:
        hvd.init()
        config.gpu_options.visible_device_list = str(hvd.local_rank())

        np.random.seed(args.seed + hvd.rank())
        tf.random.set_random_seed(args.seed + hvd.rank())
        random.seed(args.seed + hvd.rank())

        print(f"Rank {hvd.rank()}:{hvd.local_rank()} reporting!")

    else:
        np.random.seed(args.seed)
        tf.random.set_random_seed(args.seed)
        random.seed(args.seed)

    main(args, config)<|MERGE_RESOLUTION|>--- conflicted
+++ resolved
@@ -549,15 +549,9 @@
     parser.add_argument('--max_batch_size', type=int, default=128)
     parser.add_argument('--mixing_nimg', type=int, default=2 ** 17)
     parser.add_argument('--stabilizing_nimg', type=int, default=2 ** 17)
-<<<<<<< HEAD
-    parser.add_argument('--learning_rate', type=float, default=5e-4)
-    parser.add_argument('--gp_center', type=float, default=0)
-    parser.add_argument('--base_gp_weight', type=float, default=1)
-=======
     parser.add_argument('--learning_rate', type=float, default=1e-3)
     parser.add_argument('--loss_fn', default='logistic', choices=['logistic', 'wgan'])
     parser.add_argument('--gp_weight', type=float, default=10)
->>>>>>> 7ced163e
     parser.add_argument('--activation', type=str, default='leaky_relu')
     parser.add_argument('--leakiness', type=float, default=0.2)
     parser.add_argument('--seed', type=int, default=42)
