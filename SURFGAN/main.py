--- conflicted
+++ resolved
@@ -596,13 +596,9 @@
     parser.add_argument('--g_scaling', default='none', choices=['linear', 'sqrt', 'none'],
                         help='How to scale generator learning rate with horovod size.')
     parser.add_argument('--continue_path', default=None, type=str)
+    parser.add_argument('--starting_alpha', default=1, type=float)
     parser.add_argument('--gpu', default=False, action='store_true')
-    parser.add_argument('--starting_alpha', default=1, type=float)
-<<<<<<< HEAD
-    parser.add_argument('--gpu', default=False, action='store_true')
-=======
     parser.add_argument('--use_adasum', default=False, action='store_true')
->>>>>>> f5a476ad
     args = parser.parse_args()
 
     if args.architecture in ('stylegan2', 'pgan2'):
