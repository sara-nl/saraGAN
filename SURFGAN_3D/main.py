# pylint: disable=import-error
import argparse
import numpy as np
import tensorflow as tf
import horovod.tensorflow as hvd
import time
import random
import optuna

from utils import get_verbosity
from mpi4py import MPI
import os
import psutil

from tensorflow.data.experimental import AUTOTUNE
import nvgpu
import logging

from optuna_objective import optuna_objective

# For TensorBoard Debugger:
from tensorflow.python import debug as tf_debug

def main(args, config):

    verbose = get_verbosity(args.horovod, args.optuna_distributed)

    timestamp = time.strftime("%Y%m%d_%H%M%S", time.gmtime())
    study_name = f"optuna_{timestamp}"

<<<<<<< HEAD
    for phase in range(1, num_phases + 1):

        tf.reset_default_graph()
        # Random seeds need to be reinitialized after a reset_default_graph (at least for TF, but I guess resetting all is good)
        if args.horovod:
            np.random.seed(args.seed + hvd.rank())
            tf.random.set_random_seed(args.seed + hvd.rank())
            random.seed(args.seed + hvd.rank())
        else:
            np.random.seed(args.seed)
            tf.random.set_random_seed(args.seed)
            random.seed(args.seed)
            
        # ------------------------------------------------------------------------------------------#
        # DATASET

        size = start_resolution * (2 ** (phase - 1))

        data_path = os.path.join(args.dataset_path, f'{size}x{size}/')
=======
    storage_sqlite=f'sqlite:///optuna_{timestamp}.db'
    if args.logdir is not None:
        storage_sqlite=f'sqlite:///{args.logdir}/optuna.db'
    
    # Do we want to run optuna trials? Or run a convergence training based on a previous trial result?
    if args.optuna_use_best_trial:
        study_name = optuna.study.get_all_study_summaries(args.optuna_use_best_trial)[0].study_name
>>>>>>> 4a869e78
        if verbose:
            print("Restoring best trial:")
            print(f"    Study name: {study_name}")
            print(f"    Database: {args.optuna_use_best_trial}")
        study = optuna.load_study(study_name = study_name, storage = args.optuna_use_best_trial)

        # Start a full training with the best_trial parameters that were obtained previously:
        if verbose:
            print("Running a single training with the following fixed trial parameters:")
            print(study.best_trial)
        optuna_objective(study.best_trial, args, config)
    
    # Else, run the optimization trials
    else:
        # If you want to run optuna in distributed fashion, through an mpirun...
        if args.optuna_distributed:
            # Only worker with rank 0 should create a study:
            study = None
            if hvd.rank() == 0:
                print("Storing SQlite database for optuna at %s" %storage_sqlite)
                study = optuna.create_study(direction = "minimize", study_name = study_name, storage = storage_sqlite)
        
            # Call a barrier to make sure the study has been created before the other workers load it
            MPI.COMM_WORLD.Barrier()

            # Then, make all other workers load the study
            if hvd.rank() != 0:
                study = optuna.load_study(study_name = study_name, storage = storage_sqlite)

            ntrials = np.ceil(args.optuna_ntrials/hvd.size())
        else:
            # No horovod, so don't use SQlite, but just the default storage
            study = optuna.create_study(direction = "minimize", study_name = study_name)
            ntrials = args.optuna_ntrials

        # See how much output we can get...
        optuna.logging.set_verbosity(optuna.logging.DEBUG)

        # Raised errors that should be caught, but trials should just continue (errors are e.g. thrown when OOM)
        catchErrorsInTrials = (tf.errors.UnknownError, tf.errors.InternalError)

        study.optimize(lambda trial: optuna_objective(trial, args, config), n_trials = ntrials, catch = catchErrorsInTrials)

        print("Number of finished trials: ", len(study.trials))
        print("Best trial:")
        trial = study.best_trial
        print(" Value: ", trial.value)
        print(" Params: ")
        for key, value in trial.params.items():
            print("    {}: {}".format(key, value))

if __name__ == '__main__':
    parser = argparse.ArgumentParser()
    parser.add_argument('architecture', type=str)
    parser.add_argument('dataset_path', type=str)
    parser.add_argument('--start_shape', type=str, default=None, required=True, help="Shape of the data at phase 0, '(c, z, y, x)', e.g. '(1, 5, 16, 16)'")
    parser.add_argument('--final_shape', type=str, default=None, required=True, help="'(c, z, y, x)', e.g. '(1, 64, 128, 128)'")
    parser.add_argument('--starting_phase', type=int, default=None, required=True)
    parser.add_argument('--ending_phase', type=int, default=None, required=True)
    parser.add_argument('--latent_dim', type=int, default=None, required=True)
    parser.add_argument('--first_conv_nfilters', type=int, default=None, required=True, help='Number of filters in the first convolutional layer. Since it is densely connected to the latent space, the number of connections can increase rapidly, hence it can be set separately from the other filter counts deeper in the network')
    parser.add_argument('--network_size', default=None, choices=['xxs', 'xs', 's', 'm', 'l', 'xl', 'xxl'], required=True)
    parser.add_argument('--scratch_path', type=str, default=None, required=True)
    parser.add_argument('--base_batch_size', type=int, default=None, help='batch size used in phase 1')
    parser.add_argument('--max_global_batch_size', type=int, default=256)
    parser.add_argument('--mixing_nimg', type=int, default=2 ** 19)
    parser.add_argument('--stabilizing_nimg', type=int, default=2 ** 19)
    parser.add_argument('--g_lr', type=float, default=None)
    parser.add_argument('--d_lr', type=float, default=None)
    parser.add_argument('--g_lr_increase', type=str, choices=[None, 'linear', 'exponential'], default=None, help='Defines if the learning rate should gradually increase to g_lr at the start of each phase, and if so, if this should happen linearly or exponentially. For exponential increase, the starting value is 1% of g_lr')
    parser.add_argument('--g_lr_decrease', type=str, choices=[None, 'linear', 'exponential'], default=None, help='Defines if the learning rate should gradually decrease from g_lr at the end of each phase, and if so, if this should happen linearly or exponentially. For exponential decrease, the final value is 1% of g_lr')
    parser.add_argument('--d_lr_increase', type=str, choices=[None, 'linear', 'exponential'], default=None, help='Defines if the learning rate should gradually increase to d_lr at the start of each phase, and if so, if this should happen linearly or exponentially. For exponential increase, the starting value is 1% of d_lr')
    parser.add_argument('--d_lr_decrease', type=str, choices=[None, 'linear', 'exponential'], default=None, help='Defines if the learning rate should gradually decrease from d_lr at the end of each phase, and if so, if this should happen linearly or exponentially. For exponential decrease, the final value is 1% of d_lr')
    parser.add_argument('--g_lr_rise_niter', type=int, default=0, help='If a learning rate schedule with a gradual increase in the beginning of a phase is defined for the generator, this number defines within how many iterations the maximum is reached.')
    parser.add_argument('--g_lr_decay_niter', type=int, default=0, help='If a learning rate schedule with a gradual decrease at the end of a phase is defined for the generator, this defines within how many iterations the minimum is reached.')
    parser.add_argument('--d_lr_rise_niter', type=int, default=0, help='If a learning rate schedule with a gradual increase in the beginning of a phase is defined for the discriminator, this number defines within how many iterations the maximum is reached.')
    parser.add_argument('--d_lr_decay_niter', type=int, default=0, help='If a learning rate schedule with a gradual decrease at the end of a phase is defined for the discriminator, this defines within how many iterations the minimum is reached.')
    parser.add_argument('--loss_fn', default='logistic', choices=['logistic', 'wgan'])
    parser.add_argument('--gp_weight', type=float, default=1)
    parser.add_argument('--activation', type=str, default='leaky_relu')
    parser.add_argument('--leakiness', type=float, default=0.2)
    parser.add_argument('--seed', type=int, default=42)
    parser.add_argument('--horovod', default=False, action='store_true')
    parser.add_argument('--optuna_distributed', default=False, action='store_true', help="Pass this argument if you want to run optuna in distributed fashion. Run should be started as an mpi program (i.e. launching with mpirun or srun). Each MPI rank will work on its own Optuna trial. Do NOT combine with --horovod: parallelization happens at the trial level, it should NOT also be done within trials.")
    parser.add_argument('--calc_metrics', default=False, action='store_true')
    parser.add_argument('--g_annealing', default=1,
                        type=float, help='generator annealing rate, 1 -> no annealing.')
    parser.add_argument('--d_annealing', default=1,
                        type=float, help='discriminator annealing rate, 1 -> no annealing.')
    parser.add_argument('--num_metric_samples', type=int, default=None)
    parser.add_argument('--beta1', type=float, default=0)
    parser.add_argument('--beta2', type=float, default=0.9)
    parser.add_argument('--ema_beta', type=float, default=0.99)
    parser.add_argument('--d_scaling', default='none', choices=['linear', 'sqrt', 'none'],
                        help='How to scale discriminator learning rate with horovod size.')
    parser.add_argument('--g_scaling', default='none', choices=['linear', 'sqrt', 'none'],
                        help='How to scale generator learning rate with horovod size.')
    parser.add_argument('--continue_path', default=None, type=str)
    parser.add_argument('--starting_alpha', default=1, type=float)
    parser.add_argument('--gpu', default=False, action='store_true')
    parser.add_argument('--use_adasum', default=False, action='store_true')
    parser.add_argument('--optim_strategy', default='simultaneous', choices=['simultaneous', 'alternate'])
    parser.add_argument('--num_inter_ops', default=4, type=int)
    parser.add_argument('--num_labels', default=None, type=int)
    parser.add_argument('--g_clipping', default=False, type=bool)
    parser.add_argument('--d_clipping', default=False, type=bool)
    parser.add_argument('--summary_small_every_nsteps', default=32, type=int, help="Summaries are saved every time the locally processsed image counter is a multiple of this number")
    parser.add_argument('--summary_large_every_nsteps', default=64, type=int, help="Large summaries such as images are saved every time the locally processed image counter is a multiple of this number")
    parser.add_argument('--metrics_every_nsteps', default=128, type=int, help="Metrics are computed every time the locally processed image counter is a multiple of this number")
    # parser.add_argument('--load_phase', default=None, type=int)
    parser.add_argument('--compute_FID', default=False, action='store_true', help="Whether to compute the Frechet Inception Distance (frequency determined by metrics_every_nsteps)")
    parser.add_argument('--compute_swds', default=False, action='store_true', help="Whether to compute the Sliced Wasserstein Distance (frequency determined by metrics_every_nsteps)")
    parser.add_argument('--compute_ssims', default=False, action='store_true', help="Whether to compute the Structural Similarity (frequency determined by metrics_every_nsteps)")
    parser.add_argument('--compute_psnrs', default=False, action='store_true', help="Whether to compute the peak signal to noise ratio (frequency determined by metrics_every_nsteps). Not very meaningfull for GANs...")
    parser.add_argument('--compute_mses', default=False, action='store_true', help="Whether to compute the mean squared error (frequency determined by metrics_every_nsteps). Not very meaningfull for GANs...")
    parser.add_argument('--compute_nrmses', default=False, action='store_true', help="Whether to compute the normalized mean squared error (frequency determined by metrics_every_nsteps). Not very meaningfull for GANs...")
    parser.add_argument('--checkpoint_every_nsteps', default=20000, type=int, help="Checkpoint files are saved every time the globally processed image counter is (approximately) a multiple of this number. Technically, the counter needs to satisfy: counter % checkpoint_every_nsteps < global_batch_size.")
    parser.add_argument('--logdir', default=None, type=str, help="Allows one to specify the log directory. The default is to store logs and checkpoints in the <repository_root>/runs/<network_architecture>/<datetime_stamp>. You may want to override from the batch script so you can store additional logs in the same directory, e.g. the SLURM output file, job script, etc")
    parser.add_argument('--optuna_ntrials', default=100, type=int, help="Sets the number of Optuna Trials to do")
    parser.add_argument('--optuna_use_best_trial', default=None, type=str, help="SQlite Optuna database file. This will run the training with the parameters from the best_trial in the first study in that database.")
    parser.add_argument('--noise_stddev', default=None, type=float, required=True, help="Normally distributed noise is added to the inputs before training. This argument specifies the standard deviation of that normal distribution, and thus the magnitude of that noise. Adding noise that is of the same order as the real noise in your image likely has the best effect.")
    args = parser.parse_args()

    if args.horovod or args.optuna_distributed:
        hvd.init()
        np.random.seed(args.seed + hvd.rank())
        tf.random.set_random_seed(args.seed + hvd.rank())
        random.seed(args.seed + hvd.rank())

        print(f"Rank {hvd.rank()}:{hvd.local_rank()} reporting!")

    else:
        np.random.seed(args.seed)
        tf.random.set_random_seed(args.seed)
        random.seed(args.seed)

    if args.horovod:
        verbose = hvd.rank() == 0
    else:
        verbose = True



    # if args.coninue_path:
    #     assert args.load_phase is not None, "Please specify in which phase the weights of the " \
    #                                         "specified continue_path should be loaded."

    # Set default for *_rise_niter and *_decay_niter if needed. We can't do this natively with ArgumentParser because it depends on the value of another argument.
    if args.g_lr_increase and not args.g_lr_rise_niter:
        args.g_lr_rise_niter = int(args.mixing_nimg/2)
        if verbose:
            print(f"Increasing learning rate requested for the generator, but no number of iterations was specified for the increase (g_lr_rise_niter). Defaulting to {args.g_lr_rise_niter}.")
    if args.g_lr_decrease and not args.g_lr_decay_niter:
        args.g_lr_decay_niter = int(args.stabilizing_nimg/2)
        if verbose:
            print(f"Decreasing learning rate requested for the generator, but no number of iterations was specified for the increase (g_lr_decay_niter). Defaulting to {args.g_lr_decay_niter}.")
    if args.d_lr_increase and not args.d_lr_rise_niter:
        args.d_lr_rise_niter = int(args.mixing_nimg/2)
        if verbose:
            print(f"Increasing learning rate requested for the discriminator, but no number of iterations was specified for the increase (d_lr_rise_niter). Defaulting to {args.d_lr_rise_niter}.")
    if args.d_lr_decrease and not args.d_lr_decay_niter:
        args.d_lr_decay_niter = int(args.stabilizing_nimg/2)
        if verbose:
            print(f"Decreasing learning rate requested for the discriminator, but no number of iterations was specified for the increase (d_lr_decay_niter). Defaulting to {args.d_lr_decay_niter}.")

    if args.architecture in ('stylegan2'):
        assert args.starting_phase == args.ending_phase

    if 'OMP_NUM_THREADS' not in os.environ:
        print("Warning: OMP_NUM_THREADS not set. Setting it to 1.")
        os.environ['OMP_NUM_THREADS'] = str(1)

    gopts = tf.GraphOptions(place_pruned_graph=True)
    config = tf.ConfigProto(graph_options=gopts, allow_soft_placement=True)
    # config = tf.ConfigProto()

    if args.gpu:
        config.gpu_options.allow_growth = True
        # config.inter_op_parallelism_threads = 1
        #config.gpu_options.per_process_gpu_memory_fraction = 0.96
        if args.horovod or args.optuna_distributed:
            config.gpu_options.visible_device_list = str(hvd.local_rank())

    else:
        config = tf.ConfigProto(graph_options=gopts,
                                intra_op_parallelism_threads=int(os.environ['OMP_NUM_THREADS']),
                                inter_op_parallelism_threads=args.num_inter_ops,
                                allow_soft_placement=True,
                                device_count={'CPU': int(os.environ['OMP_NUM_THREADS'])})


    main(args, config)<|MERGE_RESOLUTION|>--- conflicted
+++ resolved
@@ -28,27 +28,6 @@
     timestamp = time.strftime("%Y%m%d_%H%M%S", time.gmtime())
     study_name = f"optuna_{timestamp}"
 
-<<<<<<< HEAD
-    for phase in range(1, num_phases + 1):
-
-        tf.reset_default_graph()
-        # Random seeds need to be reinitialized after a reset_default_graph (at least for TF, but I guess resetting all is good)
-        if args.horovod:
-            np.random.seed(args.seed + hvd.rank())
-            tf.random.set_random_seed(args.seed + hvd.rank())
-            random.seed(args.seed + hvd.rank())
-        else:
-            np.random.seed(args.seed)
-            tf.random.set_random_seed(args.seed)
-            random.seed(args.seed)
-            
-        # ------------------------------------------------------------------------------------------#
-        # DATASET
-
-        size = start_resolution * (2 ** (phase - 1))
-
-        data_path = os.path.join(args.dataset_path, f'{size}x{size}/')
-=======
     storage_sqlite=f'sqlite:///optuna_{timestamp}.db'
     if args.logdir is not None:
         storage_sqlite=f'sqlite:///{args.logdir}/optuna.db'
@@ -56,7 +35,6 @@
     # Do we want to run optuna trials? Or run a convergence training based on a previous trial result?
     if args.optuna_use_best_trial:
         study_name = optuna.study.get_all_study_summaries(args.optuna_use_best_trial)[0].study_name
->>>>>>> 4a869e78
         if verbose:
             print("Restoring best trial:")
             print(f"    Study name: {study_name}")
