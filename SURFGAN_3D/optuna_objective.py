--- conflicted
+++ resolved
@@ -6,14 +6,12 @@
 import random
 import logging
 import copy
-<<<<<<< HEAD
+
 import os
 import importlib
 import optuna
 
 from mpi4py import MPI
-=======
->>>>>>> 6005837b
 
 from utils import count_parameters, parse_tuple, MPMap, log0
 from utils import get_compute_metrics_dict, get_logdir, get_verbosity, get_filewriter, get_base_shape, get_num_phases, get_num_channels
@@ -47,7 +45,6 @@
     # For now, this is limited to overriding learning rate, batch size, and learning rate schedules, but may be expanded in the future (see optuna_suggestions.py)
     # Note: this means that when restoring from an optuna FrozenTrial, command line parameters take precedence!
     args = optuna_override_undefined(args_copy, trial)
-<<<<<<< HEAD
 
     # If tuning hyperparameters with intra-trial parallelism, send the trial and args object so that the other workers can call optuna_objective with those as arguments
     if hyperparam_opt_intra_trial and hvd.rank() == 0:
@@ -55,8 +52,6 @@
         MPI.COMM_WORLD.bcast(trial, root = 0)
         print(f'Worker {hvd.rank()} sending args: {args}')
         MPI.COMM_WORLD.bcast(args, root = 0)
-=======
->>>>>>> 6005837b
 
     # Importing modules by name for the generator and discriminator
     discriminator = importlib.import_module(f'networks.{args.architecture}.discriminator').discriminator
