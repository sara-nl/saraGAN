*.tar.gz
models/
legacy/
*.DS_Store
.idea/ -
.DS_Store
.idea/
*.pyc
logs/
checkpoints/
*.out
.ipynb_checkpoints/
<<<<<<< HEAD
runs/
=======
runs/
runs/*
results/*
results/
legacy/
*.DS_Store
>>>>>>> a88c8e5c
<|MERGE_RESOLUTION|>--- conflicted
+++ resolved
@@ -10,13 +10,7 @@
 checkpoints/
 *.out
 .ipynb_checkpoints/
-<<<<<<< HEAD
-runs/
-=======
 runs/
 runs/*
 results/*
-results/
-legacy/
-*.DS_Store
->>>>>>> a88c8e5c
+results/