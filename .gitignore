*.tar.gz
models/
legacy/
*.DS_Store
.idea/ -
.DS_Store
.idea/
*.pyc
logs/
checkpoints/
*.out
.ipynb_checkpoints/
<<<<<<< HEAD
runs/
=======
runs/
runs/*
results/*
results/
legacy/
*.DS_Store
>>>>>>> a8c4e2c5
<|MERGE_RESOLUTION|>--- conflicted
+++ resolved
@@ -10,13 +10,7 @@
 checkpoints/
 *.out
 .ipynb_checkpoints/
-<<<<<<< HEAD
-runs/
-=======
 runs/
 runs/*
 results/*
-results/
-legacy/
-*.DS_Store
->>>>>>> a8c4e2c5
+results/