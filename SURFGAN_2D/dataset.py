--- conflicted
+++ resolved
@@ -46,17 +46,6 @@
 
         scratch_dir = os.path.normpath(scratch_dir) if is_correct_phase else imagenet_dir
 
-<<<<<<< HEAD
-        print(copy_files, is_correct_phase, self.scratch_dir)
-        self.scratch_dir = os.path.normpath(scratch_dir + imagenet_dir) if is_correct_phase else imagenet_dir
-        print(self.scratch_dir)
-
-        if copy_files and is_correct_phase:
-            os.makedirs(self.scratch_dir, exist_ok=True)
-            print("Copying train files to scratch...")
-            for f in train_examples:
-                # os.path.isdir(self.scratch_dir)
-=======
         self.scratch_files_train = [] if is_correct_phase else train_examples
         self.scratch_files_test = [] if is_correct_phase else test_examples
 
@@ -67,7 +56,6 @@
                     directory = os.path.normpath(scratch_dir + f.rsplit('/', maxsplit=1)[0])
                     if not os.path.exists(directory):
                         os.makedirs(directory)
->>>>>>> 4846b72d
                     shutil.copy(f, os.path.normpath(scratch_dir + f))
                 self.scratch_files_train.append(os.path.normpath(scratch_dir + f))
             if copy_files:
@@ -83,16 +71,6 @@
                     shutil.copy(f, os.path.normpath(scratch_dir + f))
                 self.scratch_files_test.append(os.path.normpath(scratch_dir + f))
 
-<<<<<<< HEAD
-        while not all(os.path.isfile(f) for f in train_examples):
-            print(sum(os.path.isfile(f) for f in train_examples))
-            print(train_examples[0])
-            time.sleep(1)
-
-        while not all(os.path.isfile(f) for f in test_examples):
-            print(sum(os.path.isfile(f) for f in test_examples))
-            print(test_examples[0])
-=======
         while not all(os.path.exists(f) for f in self.scratch_files_train):
             print(self.scratch_files_train)
             print("Waiting...")
@@ -100,7 +78,6 @@
 
         while not all(os.path.exists(f) for f in self.scratch_files_test):
             print("Waiting...")
->>>>>>> 4846b72d
             time.sleep(1)
 
         if is_correct_phase:
@@ -110,16 +87,8 @@
             print(f"Length of train dataset: {len(self.scratch_files_train)}")
             print(f"Length of test dataset: {len(self.scratch_files_test)}")
 
-<<<<<<< HEAD
-        assert all(os.path.isfile(f) for f in self.scratch_files_train)
-        assert all(os.path.isfile(f) for f in self.scratch_files_test)
-
-        assert len(self.scratch_files_train) == len(self.train_labels)
-        assert len(self.scratch_files_test) == len(self.test_labels)
-=======
             assert len(self.scratch_files_train) == len(self.train_labels)
             assert len(self.scratch_files_test) == len(self.test_labels)
->>>>>>> 4846b72d
 
         test_image = io.imread(train_examples[0])
         self.shape = test_image.shape
@@ -151,28 +120,18 @@
             return len(self.test_labels)
 
 
-def imagenet_dataset(imagenet_path, scratch_dir, size, copy_files, is_correct_phase, gpu=False):
-    imagenet_data = ImageNetDataset(imagenet_path, scratch_dir=scratch_dir, copy_files=copy_files, is_correct_phase=is_correct_phase)
+def imagenet_dataset(imagenet_path, scrath_dir, size, copy_files, is_correct_phase, gpu=False):
+    imagenet_data = ImageNetDataset(imagenet_path, scratch_dir=scrath_dir, copy_files=copy_files, is_correct_phase=is_correct_phase)
 
     dataset = tf.data.Dataset.from_tensor_slices((imagenet_data.scratch_files_train, imagenet_data.train_labels))
 
     def load(path, label):
-<<<<<<< HEAD
-        print(path.decode())
-        try:
-            x = np.transpose(transform.resize((io.imread(path.decode()).astype(np.float32) - 127.5) / 127.5, (size, size)), [2, 0, 1])
-            y = label.astype(np.float32)
-            return x, y
-        except:
-            pass
-=======
         # x = np.transpose(transform.resize((io.imread(path.decode()).astype(np.float32) - 127.5) / 127.5, (size, size)), [2, 0, 1])
         y = label
         x = tf.io.read_file(path)
         x = (tf.image.resize(tf.image.decode_jpeg(x, channels=3), [size, size]) - 127.5) / 127.5
         x = tf.transpose(x, perm=[2, 0, 1])
         return x, y
->>>>>>> 4846b72d
 
     dataset = dataset.shuffle(len(imagenet_data))
 
@@ -239,17 +198,11 @@
 
 
     def load(path, label):
-<<<<<<< HEAD
-        print(path.decode())
-        x = transform.resize(io.imread(path.decode()).astype(np.float32) / 255, (255, 255))
-        y = label.astype(np.float32)
-=======
         # x = np.transpose(transform.resize((io.imread(path.decode()).astype(np.float32) - 127.5) / 127.5, (size, size)), [2, 0, 1])
         y = label
         x = tf.io.read_file(path)
         x = (tf.image.resize(tf.image.decode_jpeg(x, channels=3), [32, 32]) - 127.5) / 127.5
         x = tf.transpose(x, perm=[2, 0, 1])
->>>>>>> 4846b72d
         return x, y
 
     # Lay out the graph.
