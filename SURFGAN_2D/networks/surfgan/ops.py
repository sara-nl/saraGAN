--- conflicted
+++ resolved
@@ -75,10 +75,7 @@
         x *= d[:, :, np.newaxis, np.newaxis]
 
     return x, runtime_coef
-<<<<<<< HEAD
-=======
 
->>>>>>> 9aa6402a
 
 def from_rgb(x, filters_out, activation, param=None):
     x, runtime_coef = conv2d(x, filters_out, (1, 1), activation, param)
