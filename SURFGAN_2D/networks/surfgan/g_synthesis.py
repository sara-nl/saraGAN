--- conflicted
+++ resolved
@@ -25,13 +25,8 @@
 def generator_block(x, filters_out, d_z, layer_idx, activation, param=None):
 
     with tf.variable_scope('skip'):
-<<<<<<< HEAD
         t, runtime_coef = conv2d(x, filters_out, (1, 1), activation, param)
         t = upscale2d(t, 2)
-=======
-        t = upscale2d(x, 2)
-        t, runtime_coef = conv2d(t, filters_out, (1, 1), activation, param)
->>>>>>> 9bbdde29
 
     with tf.variable_scope('conv_1'):
         shape = x.get_shape().as_list()[2:]
